--- conflicted
+++ resolved
@@ -1,5 +1,3 @@
-<<<<<<< HEAD
-=======
 # Docs for the Azure Web Apps Deploy action: https://github.com/Azure/webapps-deploy
 # More GitHub Actions for Azure: https://github.com/Azure/actions
 
@@ -98,5 +96,4 @@
         with:
           app-name: 'msc-stable-app'
           slot-name: 'dev'
-          package: .
->>>>>>> 0d50a98f
+          package: .