--- conflicted
+++ resolved
@@ -18,15 +18,8 @@
 use App\Http\Controllers\CommissionPayoutController;
 use App\Http\Controllers\ProductRequestController;
 use App\Http\Controllers\RequestController;
-<<<<<<< HEAD
-use App\Http\Controllers\ProfileController;
-use App\Http\Controllers\FacilityController;
-use App\Http\Controllers\SalesRepController;
-use App\Http\Controllers\UserController;
-=======
 use App\Http\Controllers\RBACController;
 use App\Http\Controllers\AccessControlController;
->>>>>>> cab90255
 use App\Http\Controllers\RoleController;
 
 use Illuminate\Support\Facades\Route;
@@ -98,45 +91,7 @@
 
 Route::get('/orders/approvals',[OrderController::class,'approval'])->name('orders.approval');
 
-<<<<<<< HEAD
-// Products
-
-Route::get('/products', [ProductController::class, 'index'])
-    ->middleware('role:provider,office_manager,msc_rep,msc_subrep,msc_admin')
-    ->name('products.index');
-
-Route::get('products/create', [ProductController::class, 'create'])
-    ->name('products.create')
-    ->middleware('auth');
-
-Route::post('products', [ProductController::class, 'store'])
-    ->name('products.store')
-    ->middleware('auth');
-
-Route::get('products/{product}', [ProductController::class, 'show'])
-    ->name('products.show')
-    ->middleware('auth');
-
-Route::get('products/{product}/edit', [ProductController::class, 'edit'])
-    ->name('products.edit')
-    ->middleware('auth');
-
-Route::put('products/{product}', [ProductController::class, 'update'])
-    ->name('products.update')
-    ->middleware('auth');
-
-Route::delete('products/{product}', [ProductController::class, 'destroy'])
-    ->name('products.destroy')
-    ->middleware('auth');
-
-Route::put('products/{product}/restore', [ProductController::class, 'restore'])
-    ->name('products.restore')
-    ->middleware('auth');
-
-// Product API endpoints
-=======
 // Products - with proper permission middleware
->>>>>>> cab90255
 
 Route::middleware(['permission:view-products'])->group(function () {
     Route::get('products', [ProductController::class, 'index'])->name('products.index');
@@ -229,15 +184,8 @@
     })->name('ecw.index');
 
     // Commission Management Routes
-<<<<<<< HEAD
-    Route::prefix('commission')->group(function () {
-        Route::get('/', [CommissionController::class, 'index'])
-            ->middleware('role:msc_rep,msc_subrep,msc_admin,office_manager')
-            ->name('commissions.index');
-=======
     Route::prefix('commission')->middleware(['financial.access'])->group(function () {
         Route::get('/', [CommissionController::class, 'index'])->name('commission.index');
->>>>>>> cab90255
         Route::get('/rules', [CommissionRuleController::class, 'index'])->name('commission-rules.index');
         Route::get('/records', [CommissionRecordController::class, 'index'])->name('commission-records.index');
         Route::get('/payouts', [CommissionPayoutController::class, 'index'])->name('commission-payouts.index');
@@ -375,65 +323,6 @@
         })->name('engines.commission');
     });
 
-<<<<<<< HEAD
-    // Super Admin routes
-    Route::get('/rbac', function () {
-        return Inertia::render('RBAC/Index');
-    })->name('rbac.index');
-    Route::get('/access-control', function () {
-        return Inertia::render('AccessControl/Index');
-    })->name('access-control.index');
-    Route::get('/roles', [RoleController::class, 'index'])
-        ->middleware('role:msc_admin')
-        ->name('roles.index');
-    Route::get('/commission/overview', function () {
-        return Inertia::render('Commission/Overview');
-    })->name('commission.overview');
-
-    // System Admin routes
-    Route::prefix('system-admin')->group(function () {
-        Route::get('/config', function () {
-            return Inertia::render('SystemAdmin/Config');
-        })->name('system-admin.config');
-        Route::get('/integrations', function () {
-            return Inertia::render('SystemAdmin/Integrations');
-        })->name('system-admin.integrations');
-        Route::get('/api', function () {
-            return Inertia::render('SystemAdmin/API');
-        })->name('system-admin.api');
-        Route::get('/audit', function () {
-            return Inertia::render('SystemAdmin/Audit');
-        })->name('system-admin.audit');
-    });
-
-    // MSC Rep routes
-    Route::get('/customers', function () {
-        return Inertia::render('Customers/Index');
-    })->name('customers.index');
-    Route::get('/team', function () {
-        return Inertia::render('Team/Index');
-    })->name('team.index');
-
-    // Facilities - Accessible by all roles except provider
-    Route::get('/facilities', [FacilityController::class, 'index'])
-        ->middleware('role:office_manager,msc_rep,msc_subrep,msc_admin')
-        ->name('facilities.index');
-
-    // Sales Reps - Accessible by MSC roles
-    Route::get('/sales-reps', [SalesRepController::class, 'index'])
-        ->middleware('role:msc_rep,msc_admin')
-        ->name('sales-reps.index');
-
-    // Profile routes
-    Route::get('/profile', [ProfileController::class, 'edit'])->name('profile.edit');
-    Route::patch('/profile', [ProfileController::class, 'update'])->name('profile.update');
-    Route::delete('/profile', [ProfileController::class, 'destroy'])->name('profile.destroy');
-});
-
-Route::get('/unauthorized', function () {
-    return Inertia::render('Unauthorized');
-})->name('unauthorized');
-=======
     // MSC Rep routes - Add proper authorization
     Route::middleware(['permission:view-customers'])->group(function () {
         Route::get('/customers', function () {
@@ -483,5 +372,4 @@
             'all_permissions' => $user->getAllPermissions()->pluck('slug')->toArray(),
         ]);
     })->name('test.office-manager-permissions');
-});
->>>>>>> cab90255
+});