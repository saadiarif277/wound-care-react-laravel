<?php

namespace App\Services;

use App\Models\Episode;
use App\Models\PatientManufacturerIVREpisode;
use App\Models\ProductRequest;
use App\Services\Medical\OptimizedMedicalAiService;
use App\Services\AI\AzureFoundryService;
use Illuminate\Support\Facades\Http;
use Illuminate\Support\Facades\Log;
use Illuminate\Support\Facades\DB;
use Illuminate\Support\Facades\Cache;
use Illuminate\Support\Carbon;

class DocusealService
{
    private string $apiKey;
    private string $apiUrl;

    public function __construct(
        private UnifiedFieldMappingService $fieldMappingService,
        private ?OptimizedMedicalAiService $aiService = null
    ) {
        $this->apiKey = config('services.docuseal.api_key');
        $this->apiUrl = config('services.docuseal.api_url', 'https://api.docuseal.com');
<<<<<<< HEAD

        // Initialize intelligent mapping service if available
        if (!$this->intelligentMapping) {
=======
        
        // Initialize AI service if available
        if (!$this->aiService) {
>>>>>>> 0acb4310
            try {
                $this->aiService = app(OptimizedMedicalAiService::class);
            } catch (\Exception $e) {
                Log::warning('Medical AI service not available, using standard mapping', [
                    'error' => $e->getMessage()
                ]);
            }
        }
    }

    /**
     * Create or update a submission for an episode
     */
    public function createOrUpdateSubmission(
        int $episodeId,
        string $manufacturerName,
        array $additionalData = []
    ): array {
        try {
            // Get mapped data using unified service
            $mappingResult = $this->fieldMappingService->mapEpisodeToTemplate(
                $episodeId,
                $manufacturerName,
                $additionalData
            );

            if (!$mappingResult['validation']['valid']) {
                throw new \Exception('Field mapping validation failed: ' .
                    implode(', ', $mappingResult['validation']['errors']));
            }

            // Get or create IVR episode record
            $ivrEpisode = $this->getOrCreateIvrEpisode($episodeId, $mappingResult);

            // Check if we need to create a new submission or update existing
            if ($ivrEpisode->docuseal_submission_id) {
                // Update existing submission
                $response = $this->updateSubmission(
                    $ivrEpisode->docuseal_submission_id,
                    $mappingResult['data'],
                    $mappingResult['manufacturer']['template_id']
                );
            } else {
                // Create new submission
                $response = $this->createSubmission(
                    $mappingResult['manufacturer']['template_id'],
                    $mappingResult['data'],
                    $episodeId,
                    $mappingResult['manufacturer']
                );

                // Update IVR episode with submission ID
                $ivrEpisode->update([
                    'docuseal_submission_id' => $response['id'],
                    'docuseal_status' => 'pending',
                    'field_mapping_completeness' => $mappingResult['completeness']['percentage'],
                    'mapped_fields' => $mappingResult['data'],
                    'validation_warnings' => $mappingResult['validation']['warnings'],
                ]);

                // Log the submission ID update
                Log::info('Updated IVR episode with docuseal submission ID', [
                    'episode_id' => $episodeId,
                    'ivr_episode_id' => $ivrEpisode->id,
                    'docuseal_submission_id' => $response['id'],
                    'manufacturer' => $manufacturerName
                ]);

                // Update ProductRequest with episode and submission info
                $this->updateProductRequestWithEpisode($episodeId, $ivrEpisode->id, $response['id'], $mappingResult['manufacturer']['template_id']);
            }

            // Log the operation
            Log::info('Docuseal submission created/updated', [
                'episode_id' => $episodeId,
                'manufacturer' => $manufacturerName,
                'submission_id' => $response['id'] ?? null,
                'completeness' => $mappingResult['completeness']['percentage'],
            ]);

            return [
                'success' => true,
                'submission' => $response,
                'ivr_episode' => $ivrEpisode,
                'mapping' => $mappingResult,
            ];

        } catch (\Exception $e) {
            Log::error('Docuseal submission failed', [
                'episode_id' => $episodeId,
                'manufacturer' => $manufacturerName,
                'error' => $e->getMessage(),
                'trace' => $e->getTraceAsString(),
            ]);

            throw $e;
        }
    }

    /**
     * Create a new Docuseal submission
     */
    private function createSubmission(string $templateId, array $fields, string $episodeId, array $manufacturerConfig = [], string $submitterEmail = 'provider@example.com', string $submitterName = 'Healthcare Provider'): array
    {
        // Log the incoming fields for debugging
        Log::info('Fields received in createSubmission', [
            'field_count' => count($fields),
            'has_patient_name' => isset($fields['patient_name']),
            'has_patient_first_name' => isset($fields['patient_first_name']),
            'has_patient_last_name' => isset($fields['patient_last_name']),
            'sample_fields' => array_slice(array_keys($fields), 0, 10)
        ]);

        // Use UnifiedFieldMappingService to convert fields to Docuseal format
        if (!empty($manufacturerConfig['docuseal_field_names'])) {
            $preparedFields = $this->fieldMappingService->convertToDocusealFields($fields, $manufacturerConfig);
        } else {
            // Fallback to old method if no mapping config
            $preparedFields = $this->prepareFieldsForDocuseal($fields, $templateId);
        }

        // Extract emails from fields if available
        $patientEmail = $fields['patient_email'] ?? null;
        $providerEmail = $fields['provider_email'] ?? $submitterEmail;

        Log::info('Creating Docuseal submission', [
            'template_id' => $templateId,
            'episode_id' => $episodeId,
            'field_count' => count($preparedFields),
            'submitter_email' => $providerEmail,
            'prepared_field_names' => array_map(function($field) { return $field['name'] ?? 'unknown'; }, $preparedFields),
            'sample_prepared_fields' => array_slice($preparedFields, 0, 5)
        ]);

        $response = Http::withHeaders([
            'X-Auth-Token' => $this->apiKey,
            'Content-Type' => 'application/json',
        ])->post("{$this->apiUrl}/submissions", [
            'template_id' => $templateId,
            'send_email' => false,
            'submitters' => [
                [
                    'email' => $providerEmail, // Use the actual provider email who will sign
                    'role' => 'First Party',
                    'name' => $submitterName,
                    'fields' => $preparedFields, // Pre-fill fields for this submitter
                ]
            ],
            'metadata' => [
                'episode_id' => $episodeId,
                'provider_email' => $providerEmail,
                'patient_email' => $patientEmail,
                'created_at' => now()->toIso8601String(),
            ],
        ]);

        if (!$response->successful()) {
            $errorBody = $response->json();
            $errorMessage = 'Failed to create Docuseal submission';

            // Extract specific error details from Docuseal response
            if (isset($errorBody['error'])) {
                $errorMessage .= ': ' . $errorBody['error'];
            } elseif (isset($errorBody['message'])) {
                $errorMessage .= ': ' . $errorBody['message'];
            } else {
                $errorMessage .= ': ' . $response->body();
            }

            // Log detailed error information
            Log::error('Docuseal submission creation failed', [
                'template_id' => $templateId,
                'episode_id' => $episodeId,
                'status_code' => $response->status(),
                'error_response' => $errorBody,
                'field_count' => count($preparedFields),
                'sample_fields' => array_slice($preparedFields, 0, 5), // Log first 5 fields for debugging
            ]);

            throw new \Exception($errorMessage);
        }

        $responseData = $response->json();

        // DocuSeal API returns an array of submitters, we need the first one
        if (is_array($responseData) && !empty($responseData)) {
            $submitter = $responseData[0];

            // Return the submission data in the expected format
            return [
                'id' => $submitter['submission_id'], // This is what the calling code expects
                'submission_id' => $submitter['submission_id'],
                'slug' => $submitter['slug'],
                'submitter_id' => $submitter['id'],
                'embed_src' => $submitter['embed_src'] ?? null,
                'status' => $submitter['status'],
                'submitters' => $responseData, // Keep original data too
            ];
        }

        // Fallback for unexpected response format
        return $responseData;
    }

    /**
     * Update an existing Docuseal submission
     */
    private function updateSubmission(string $submissionId, array $fields, ?string $templateId = null): array
    {
        $response = Http::withHeaders([
            'X-Auth-Token' => $this->apiKey,
            'Content-Type' => 'application/json',
        ])->put("{$this->apiUrl}/submissions/{$submissionId}", [
            'fields' => $this->prepareFieldsForDocuseal($fields, $templateId),
            'metadata' => [
                'updated_at' => now()->toIso8601String(),
            ],
        ]);

        if (!$response->successful()) {
            throw new \Exception('Failed to update Docuseal submission: ' . $response->body());
        }

        return $response->json();
    }

    /**
     * Get submission status and details
     */
    public function getSubmission(string $submissionId): array
    {
        $response = Http::withHeaders([
            'X-Auth-Token' => $this->apiKey,
        ])->get("{$this->apiUrl}/submissions/{$submissionId}");

        if (!$response->successful()) {
            throw new \Exception('Failed to get Docuseal submission: ' . $response->body());
        }

        return $response->json();
    }

    /**
     * Get submission document for viewing/downloading
     */
    public function getSubmissionDocument(string $submissionId): array
    {
        try {
            // Get submission details
            $submission = $this->getSubmission($submissionId);

            // Get document URL
            $documentUrl = $this->getDocumentUrl($submissionId);

            // Get audit log URL if available
            $auditLogUrl = $this->getAuditLogUrl($submissionId);

            return [
                'submission' => $submission,
                'url' => $documentUrl,
                'audit_log_url' => $auditLogUrl,
                'status' => $submission['status'] ?? 'unknown',
                'created_at' => $submission['created_at'] ?? null,
                'completed_at' => $submission['completed_at'] ?? null,
            ];

        } catch (\Exception $e) {
            Log::error('Failed to get submission document', [
                'submission_id' => $submissionId,
                'error' => $e->getMessage(),
            ]);

            throw $e;
        }
    }

    /**
     * Get submission document URL from Docuseal
     */
    public function getSubmissionDocumentUrl(string $submissionId): string
    {
        try {
            return $this->getDocumentUrl($submissionId);
        } catch (\Exception $e) {
            Log::error('Failed to get submission document URL from Docuseal', [
                'submission_id' => $submissionId,
                'error' => $e->getMessage()
            ]);
            throw $e;
        }
    }

    /**
     * Get document URL for viewing
     */
    private function getDocumentUrl(string $submissionId): string
    {
        $response = Http::withHeaders([
            'X-Auth-Token' => $this->apiKey,
        ])->get("{$this->apiUrl}/submissions/{$submissionId}/documents");

        if (!$response->successful()) {
            throw new \Exception('Failed to get document URL: ' . $response->body());
        }

        $data = $response->json();

        // Return the first document URL or generate a viewing URL
        if (!empty($data['documents'])) {
            return $data['documents'][0]['url'] ?? $this->generateViewUrl($submissionId);
        }

        return $this->generateViewUrl($submissionId);
    }

    /**
     * Generate viewing URL for submission
     */
    private function generateViewUrl(string $submissionId): string
    {
        return "{$this->apiUrl}/submissions/{$submissionId}/view";
    }

    /**
     * Get audit log URL
     */
    private function getAuditLogUrl(string $submissionId): ?string
    {
        try {
            $response = Http::withHeaders([
                'X-Auth-Token' => $this->apiKey,
            ])->get("{$this->apiUrl}/submissions/{$submissionId}/audit_log");

            if ($response->successful()) {
                $data = $response->json();
                return $data['url'] ?? null;
            }
        } catch (\Exception $e) {
            Log::warning('Failed to get audit log URL', [
                'submission_id' => $submissionId,
                'error' => $e->getMessage(),
            ]);
        }

        return null;
    }

    /**
     * Download signed document
     */
    public function downloadDocument(string $submissionId, string $format = 'pdf'): string
    {
        $response = Http::withHeaders([
            'X-Auth-Token' => $this->apiKey,
        ])->get("{$this->apiUrl}/submissions/{$submissionId}/documents/combined/{$format}");

        if (!$response->successful()) {
            throw new \Exception('Failed to download document: ' . $response->body());
        }

        return $response->body();
    }

    /**
     * Send submission for signing
     */
    public function sendForSigning(string $submissionId, array $signers): array
    {
        $response = Http::withHeaders([
            'X-Auth-Token' => $this->apiKey,
            'Content-Type' => 'application/json',
        ])->post("{$this->apiUrl}/submissions/{$submissionId}/send", [
            'submitters' => array_map(function($signer) {
                return [
                    'email' => $signer['email'],
                    'name' => $signer['name'] ?? null,
                    'role' => $signer['role'] ?? 'signer',
                    'message' => $signer['message'] ?? null,
                ];
            }, $signers),
        ]);

        if (!$response->successful()) {
            throw new \Exception('Failed to send submission for signing: ' . $response->body());
        }

        return $response->json();
    }

    /**
     * Get template fields directly from Docuseal API
     */
    public function getTemplateFieldsFromAPI(string $templateId): array
    {
        try {
            // Check cache first
            $cacheKey = "docuseal_template_fields_{$templateId}";
            $cachedFields = Cache::get($cacheKey);
            if ($cachedFields !== null) {
                return $cachedFields;
            }

            $response = Http::withHeaders([
                'X-Auth-Token' => $this->apiKey,
                'Content-Type' => 'application/json',
            ])->get("{$this->apiUrl}/templates/{$templateId}");

            if (!$response->successful()) {
                Log::error('Failed to get template from Docuseal', [
                    'template_id' => $templateId,
                    'status' => $response->status(),
                    'body' => $response->body()
                ]);
                return [];
            }

            // Debug log the raw response
            Log::info('Docuseal template API response', [
                'template_id' => $templateId,
                'status' => $response->status(),
                'response_keys' => array_keys($response->json() ?? [])
            ]);

            $template = $response->json();
            $fields = [];

            // Debug the template structure
            Log::info('Docuseal template structure', [
                'has_documents' => isset($template['documents']),
                'has_fields' => isset($template['fields']),
                'has_schema' => isset($template['schema']),
                'template_keys' => array_keys($template ?? [])
            ]);

            // Extract fields from template documents
            if (isset($template['documents']) && is_array($template['documents'])) {
                foreach ($template['documents'] as $document) {
                    if (isset($document['fields']) && is_array($document['fields'])) {
                        foreach ($document['fields'] as $field) {
                            $fieldName = $field['name'] ?? '';
                            if (!empty($fieldName)) {
                                $fields[$fieldName] = [
                                    'id' => $field['uuid'] ?? $fieldName,
                                    'type' => $field['type'] ?? 'text',
                                    'label' => $field['title'] ?? $fieldName,
                                    'required' => $field['required'] ?? false,
                                    'options' => $field['options'] ?? [],
                                    'submitter' => $field['submitter_uuid'] ?? null,
                                    'areas' => $field['areas'] ?? []
                                ];
                            }
                        }
                    }
                }
            }

            // Cache the fields for future use
            Cache::put($cacheKey, $fields, now()->addHours(24));

            Log::info('Retrieved template fields from Docuseal', [
                'template_id' => $templateId,
                'field_count' => count($fields),
                'field_names' => array_keys($fields)
            ]);

            return $fields;

        } catch (\Exception $e) {
            Log::error('Error getting template fields from Docuseal', [
                'template_id' => $templateId,
                'error' => $e->getMessage()
            ]);
            return [];
        }
    }

    /**
     * Get template fields for a manufacturer
     */
    public function getTemplateFields(string $manufacturerName): array
    {
        $manufacturer = $this->fieldMappingService->getManufacturerConfig($manufacturerName);

        if (!$manufacturer) {
            throw new \Exception("Unknown manufacturer: {$manufacturerName}");
        }

        $response = Http::withHeaders([
            'X-Auth-Token' => $this->apiKey,
        ])->get("{$this->apiUrl}/templates/{$manufacturer['template_id']}");

        if (!$response->successful()) {
            throw new \Exception('Failed to get template: ' . $response->body());
        }

        $template = $response->json();

        return [
            'template' => $template,
            'fields' => $template['fields'] ?? [],
            'mapped_count' => count($manufacturer['fields']),
            'manufacturer' => $manufacturer,
        ];
    }

    /**
     * Process webhook callback from Docuseal
     */
    public function processWebhook(array $payload): array
    {
        $event = $payload['event_type'] ?? null;
        $submissionId = $payload['data']['id'] ?? null;

        if (!$submissionId) {
            throw new \Exception('No submission ID in webhook payload');
        }

        // Find the IVR episode by submission ID
        $ivrEpisode = PatientManufacturerIVREpisode::where('docuseal_submission_id', $submissionId)
            ->first();

        if (!$ivrEpisode) {
            Log::warning('Received webhook for unknown submission', [
                'submission_id' => $submissionId,
                'event' => $event,
            ]);
            return ['status' => 'ignored', 'reason' => 'Unknown submission'];
        }

        // Update status based on event
        switch ($event) {
            case 'submission.completed':
                $ivrEpisode->update([
                    'docuseal_status' => 'completed',
                    'docuseal_completed_at' => now(),
                    'signed_document_url' => $payload['data']['documents'][0]['url'] ?? null,
                ]);

                // Also update any associated product requests
                $productRequests = \App\Models\Order\ProductRequest::where('docuseal_submission_id', $submissionId)->get();
                foreach ($productRequests as $productRequest) {
                    $productRequest->update([
                        'ivr_signed_at' => now(),
                        'ivr_document_url' => $payload['data']['documents'][0]['url'] ?? null,
                    ]);
                }

                Log::info('Docuseal submission completed', [
                    'submission_id' => $submissionId,
                    'ivr_episode_id' => $ivrEpisode->id,
                    'product_requests_updated' => $productRequests->count(),
                    'document_url' => $payload['data']['documents'][0]['url'] ?? null,
                ]);
                break;

            case 'submission.viewed':
                $ivrEpisode->update([
                    'docuseal_status' => 'viewed',
                    'viewed_at' => now(),
                ]);
                break;

            case 'submission.started':
                $ivrEpisode->update([
                    'docuseal_status' => 'in_progress',
                    'started_at' => now(),
                ]);
                break;

            case 'submission.sent':
                $ivrEpisode->update([
                    'docuseal_status' => 'sent',
                    'sent_at' => now(),
                ]);
                break;

            case 'submission.expired':
                $ivrEpisode->update([
                    'docuseal_status' => 'expired',
                    'expired_at' => now(),
                ]);
                break;

            default:
                Log::info('Unhandled Docuseal webhook event', [
                    'event' => $event,
                    'submission_id' => $submissionId,
                ]);
        }

        return [
            'status' => 'processed',
            'event' => $event,
            'ivr_episode_id' => $ivrEpisode->id,
        ];
    }

    /**
     * Get or create IVR episode record
     */
    private function getOrCreateIvrEpisode(int $episodeId, array $mappingResult): PatientManufacturerIVREpisode
    {
        return PatientManufacturerIVREpisode::firstOrCreate([
            'episode_id' => $episodeId,
            'manufacturer_id' => $mappingResult['manufacturer']['id'],
        ], [
            'manufacturer_name' => $mappingResult['manufacturer']['name'],
            'template_id' => $mappingResult['manufacturer']['template_id'],
            'field_mapping_completeness' => $mappingResult['completeness']['percentage'],
            'required_fields_completeness' => $mappingResult['completeness']['required_percentage'],
            'mapped_fields' => $mappingResult['data'],
            'validation_warnings' => $mappingResult['validation']['warnings'],
            'created_by' => optional(auth())->id(),
        ]);
    }

    /**
     * Get default safe fields to exclude when template fields can't be retrieved
     */
    private function getDefaultExcludedFields(): array
    {
        return [
            'patient_first_name',
            'patient_last_name',
            'patient_middle_name',
            'provider_first_name',
            'provider_last_name',
            'patientFirstName',
            'patientLastName',
            'providerFirstName',
            'providerLastName',
            'id',
            'created_at',
            'updated_at',
            'deleted_at',
            '_token',
            '_method',
        ];
    }

    /**
     * Prepare fields for Docuseal API format
     */
    private function prepareFieldsForDocuseal(array $fields, ?string $templateId = null): array
    {
        $DocusealFields = [];
        $skippedFields = [];

        // Get template field definitions if available
        $templateFields = [];
        if ($templateId) {
            $templateFields = $this->getTemplateFieldsFromAPI($templateId);

            Log::info('Template fields retrieved from Docuseal', [
                'template_id' => $templateId,
                'template_field_count' => count($templateFields),
                'template_field_names' => array_keys($templateFields)
            ]);
        }

        // Handle special case: if we have patient_first_name and patient_last_name but template expects patient_name
        if (isset($fields['patient_first_name']) && isset($fields['patient_last_name']) &&
            !isset($fields['patient_name']) && isset($templateFields['patient_name'])) {
            $fields['patient_name'] = trim($fields['patient_first_name'] . ' ' . $fields['patient_last_name']);
            Log::info('Computed patient_name for DocuSeal template', [
                'patient_name' => $fields['patient_name']
            ]);
        }

        foreach ($fields as $key => $value) {
            // Skip internal fields
            if (str_starts_with($key, '_')) {
                continue;
            }

            // If we have template fields, only include fields that exist in the template
            if (!empty($templateFields) && !isset($templateFields[$key])) {
                $skippedFields[] = $key;
                Log::debug('Skipping field not found in Docuseal template', [
                    'field_name' => $key,
                    'value' => $value,
                    'template_id' => $templateId
                ]);
                continue;
            }

            // If we don't have template fields (e.g., due to API error), skip fields that are known to cause issues
            if (empty($templateFields) && in_array($key, $this->getDefaultExcludedFields())) {
                $skippedFields[] = $key;
                Log::debug('Skipping field from default exclusion list', [
                    'field_name' => $key,
                    'template_id' => $templateId,
                    'reason' => 'no_template_fields_available'
                ]);
                continue;
            }

            // Convert empty values to empty strings for Docuseal
            if ($value === null) {
                $value = '';
            }

            // Handle array values (like checkboxes)
            if (is_array($value)) {
                $value = implode(', ', $value);
            }

            // Handle boolean values
            if (is_bool($value)) {
                $value = $value ? 'Yes' : 'No';
            }

            // Use field UUID if available from template definition
            $fieldId = $key;
            if (!empty($templateFields[$key]['id'])) {
                $fieldId = $templateFields[$key]['id'];
                Log::debug('Using Docuseal field UUID', [
                    'field_name' => $key,
                    'field_uuid' => $fieldId
                ]);
            }

            $DocusealFields[] = [
                'name' => $fieldId,
                'default_value' => (string) $value,
            ];
        }

        if (!empty($skippedFields)) {
            Log::warning('Fields skipped due to not existing in Docuseal template', [
                'template_id' => $templateId,
                'skipped_fields' => $skippedFields,
                'skipped_count' => count($skippedFields)
            ]);
        }

        Log::info('Prepared fields for Docuseal', [
            'input_count' => count($fields),
            'output_count' => count($DocusealFields),
            'skipped_count' => count($skippedFields),
            'template_id' => $templateId,
            'template_fields_available' => count($templateFields) > 0
        ]);

        return $DocusealFields;
    }

    /**
     * Batch process multiple episodes
     */
    public function batchProcessEpisodes(array $episodeIds, string $manufacturerName): array
    {
        $results = [];
        $successful = 0;
        $failed = 0;

        foreach ($episodeIds as $episodeId) {
            try {
                $result = $this->createOrUpdateSubmission($episodeId, $manufacturerName);
                $results[$episodeId] = [
                    'success' => true,
                    'submission_id' => $result['submission']['id'],
                    'completeness' => $result['mapping']['completeness']['percentage'],
                ];
                $successful++;
            } catch (\Exception $e) {
                $results[$episodeId] = [
                    'success' => false,
                    'error' => $e->getMessage(),
                ];
                $failed++;
            }
        }

        return [
            'results' => $results,
            'summary' => [
                'total' => count($episodeIds),
                'successful' => $successful,
                'failed' => $failed,
            ],
        ];
    }

    /**
     * Get IVR episodes by status
     */
    public function getEpisodesByStatus(string $status, ?string $manufacturerName = null): \Illuminate\Database\Eloquent\Collection
    {
        $query = PatientManufacturerIVREpisode::where('docuseal_status', $status);

        if ($manufacturerName) {
            $query->where('manufacturer_name', $manufacturerName);
        }

        return $query->with(['episode', 'episode.patient'])
            ->orderBy('created_at', 'desc')
            ->get();
    }

    /**
     * Map fields using AI when available, with fallback to static mappings
     */
    public function mapFieldsWithAI(array $data, $template): array
    {
        try {
            // Try AI mapping first if enabled
            if (config('ai.enabled', false) && config('ai.provider') !== 'mock' && config('azure.ai_foundry.enabled', false)) {
                Log::info('🤖 Attempting AI-powered field mapping', [
                    'template_id' => $template->id,
                    'input_fields' => count($data)
                ]);

                try {
                    $azureAI = app(AzureFoundryService::class);

                    // Get template fields from Docuseal API directly
                    $templateFields = $this->getTemplateFieldsFromAPI($template->docuseal_template_id);

                    // If no fields from API, try the old method
                    if (empty($templateFields)) {
                        Log::warning('No fields from Docuseal API, trying legacy method');
                        $templateFields = $this->getTemplateFields($template->manufacturer->name ?? 'Unknown');
                    }

                    Log::info('Template fields for AI mapping', [
                        'field_count' => count($templateFields),
                        'field_names' => array_keys($templateFields),
                        'template_id' => $template->docuseal_template_id
                    ]);

                    // Use AI to map the fields
                    Log::info('🤖 Calling Azure AI with template fields', [
                        'source_fields' => array_keys($data),
                        'target_fields' => array_keys($templateFields),
                        'sample_target_fields' => array_slice(array_keys($templateFields), 0, 10)
                    ]);

                    $aiResult = $azureAI->translateFormData(
                        $data,
                        $templateFields,
                        'MSC Wound Care Form Data',
                        "Docuseal template for {$template->manufacturer->name}",
                        ['preserve_unmapped' => true]
                    );

                    if ($aiResult['success'] && !empty($aiResult['mappings'])) {
                        Log::info('✅ AI field mapping successful', [
                            'mapped_fields' => count($aiResult['mappings']),
                            'confidence' => $aiResult['overall_confidence'] ?? 0,
                            'sample_mappings' => array_slice($aiResult['mappings'], 0, 5, true)
                        ]);

                        // Convert AI result format to Docuseal format directly
                        $mappedFields = [];
                        foreach ($aiResult['mappings'] as $targetField => $mapping) {
                            if (isset($mapping['value']) && $mapping['value'] !== null && $mapping['value'] !== '') {
                                // Special handling for gender field - split "Male Female" into separate checkboxes
                                if ($targetField === 'Male Female' && isset($mapping['value'])) {
                                    $genderValue = strtolower($mapping['value']);
                                    Log::info('Processing AI-mapped gender field', [
                                        'original_field' => $targetField,
                                        'value' => $mapping['value'],
                                        'normalized' => $genderValue
                                    ]);

                                    if (strpos($genderValue, 'male') !== false && strpos($genderValue, 'female') === false) {
                                        $mappedFields[] = ['name' => 'Male', 'default_value' => 'true'];
                                        $mappedFields[] = ['name' => 'Female', 'default_value' => 'false'];
                                    } elseif (strpos($genderValue, 'female') !== false) {
                                        $mappedFields[] = ['name' => 'Male', 'default_value' => 'false'];
                                        $mappedFields[] = ['name' => 'Female', 'default_value' => 'true'];
                                    }
                                } else {
                                    $mappedFields[] = [
                                        'name' => $targetField,
                                        'default_value' => (string)$mapping['value']
                                    ];
                                }
                            }
                        }

                        // Special handling for MedLife amnio_amp_size
                        if ($template->manufacturer && in_array($template->manufacturer->name, ['MedLife', 'MedLife Solutions'])) {
                            // Check if amnio_amp_size is in the original data but not mapped
                            $hasMappedAmnioSize = false;
                            foreach ($mappedFields as $field) {
                                if ($field['name'] === 'amnio_amp_size') {
                                    $hasMappedAmnioSize = true;
                                    break;
                                }
                            }

                            if (isset($data['amnio_amp_size']) && !$hasMappedAmnioSize) {
                                $mappedFields[] = [
                                    'name' => 'amnio_amp_size',
                                    'default_value' => (string)$data['amnio_amp_size']
                                ];
                                Log::info('Added MedLife amnio_amp_size field', [
                                    'value' => $data['amnio_amp_size']
                                ]);
                            }
                        }

                        // Return the mapped fields directly in Docuseal format
                        return $mappedFields;
                    }
                } catch (\Exception $aiException) {
                    Log::warning('⚠️ AI mapping failed, falling back to static mappings', [
                        'error' => $aiException->getMessage(),
                        'error_type' => get_class($aiException),
                        'stack_trace' => $aiException->getTraceAsString(),
                        'ai_enabled' => config('ai.enabled'),
                        'ai_provider' => config('ai.provider'),
                        'azure_enabled' => config('azure.ai_foundry.enabled'),
                        'azure_endpoint' => config('azure.ai_foundry.endpoint'),
                        'azure_deployment' => config('azure.ai_foundry.deployment_name')
                    ]);
                }
            }

            // Fallback to static mapping
            return $this->mapFieldsFromArray($data, $template);

        } catch (\Exception $e) {
            Log::error('Docuseal: Error in AI field mapping', [
                'error' => $e->getMessage()
            ]);
            return $this->mapFieldsFromArray($data, $template);
        }
    }

    /**
     * Legacy method to map fields using array data and template
     * @deprecated Use mapFieldsWithAI for better results
     */
    public function mapFieldsFromArray(array $data, $template): array
    {
        try {
            // If template is not found or invalid, return empty array
            if (!$template || !isset($template->field_mappings)) {
                Log::warning('Docuseal: No template or field mappings found', [
                    'template_id' => $template->id ?? null
                ]);
                return [];
            }

            $mappedFields = [];
            $fieldMappings = $template->field_mappings;

            // If field_mappings is a string, decode it
            if (is_string($fieldMappings)) {
                $fieldMappings = json_decode($fieldMappings, true);
            }

            if (!is_array($fieldMappings)) {
                Log::warning('Docuseal: Invalid field mappings format', [
                    'template_id' => $template->id,
                    'mappings_type' => gettype($fieldMappings)
                ]);
                return [];
            }

            // Map each field according to the template mappings
            foreach ($fieldMappings as $docusealField => $mappingConfig) {
                // Handle different mapping config formats
                if (is_string($mappingConfig)) {
                    // Simple string mapping
                    if (isset($data[$mappingConfig])) {
                        $mappedFields[$docusealField] = $data[$mappingConfig];
                    }
                } elseif (is_array($mappingConfig)) {
                    // Complex mapping with source field
                    $sourceField = $mappingConfig['source'] ?? $mappingConfig['field'] ?? null;
                    if ($sourceField && isset($data[$sourceField])) {
                        $value = $data[$sourceField];

                        // Apply any transformations if specified
                        if (isset($mappingConfig['transform'])) {
                            $value = $this->applyTransformation($value, $mappingConfig['transform']);
                        }

                        $mappedFields[$docusealField] = $value;
                    }
                }
            }

            Log::info('Docuseal: Field mapping completed', [
                'input_fields' => count($data),
                'mapped_fields' => count($mappedFields),
                'template_id' => $template->id
            ]);

            // Convert to Docuseal format
            $DocusealFields = [];
            foreach ($mappedFields as $fieldName => $fieldValue) {
                $DocusealFields[] = [
                    'name' => $fieldName,
                    'default_value' => (string)$fieldValue
                ];
            }

            return $DocusealFields;

        } catch (\Exception $e) {
            Log::error('Docuseal: Error mapping fields', [
                'error' => $e->getMessage(),
                'template_id' => $template->id ?? null
            ]);
            return [];
        }
    }

    /**
     * Apply transformation to a field value
     */
    private function applyTransformation($value, $transform)
    {
        switch ($transform) {
            case 'uppercase':
                return strtoupper($value);
            case 'lowercase':
                return strtolower($value);
            case 'date':
                return Carbon::parse($value)->format('Y-m-d');
            case 'phone':
                return preg_replace('/[^0-9]/', '', $value);
            default:
                return $value;
        }
    }

    /**
     * Map fields using template for a specific manufacturer
     */
    public function mapFieldsUsingTemplate(int $episodeId, string $manufacturerName, array $additionalData = []): array
    {
        try {
            // Use the unified field mapping service to get mapped data
            $mappingResult = $this->fieldMappingService->mapEpisodeToTemplate(
                $episodeId,
                $manufacturerName,
                $additionalData
            );

            // Get or create IVR episode record to store mapping data
            $ivrEpisode = $this->getOrCreateIvrEpisode($episodeId, $mappingResult);

            // Update with latest mapping data
            $ivrEpisode->update([
                'field_mapping_completeness' => $mappingResult['completeness']['percentage'],
                'required_fields_completeness' => $mappingResult['completeness']['required_percentage'],
                'mapped_fields' => $mappingResult['data'],
                'validation_warnings' => $mappingResult['validation']['warnings'],
            ]);

            return [
                'success' => true,
                'data' => $mappingResult['data'],
                'completeness' => $mappingResult['completeness'],
                'validation' => $mappingResult['validation'],
                'manufacturer' => $mappingResult['manufacturer'],
                'ivr_episode' => $ivrEpisode,
            ];
        } catch (\Exception $e) {
            Log::error('Field mapping failed', [
                'episode_id' => $episodeId,
                'manufacturer' => $manufacturerName,
                'error' => $e->getMessage(),
            ]);

            throw $e;
        }
    }

    /**
     * Generate analytics for IVR completions
     */
    public function generateAnalytics(?string $manufacturerName = null, ?array $dateRange = null): array
    {
        $query = PatientManufacturerIVREpisode::query();

        if ($manufacturerName) {
            $query->where('manufacturer_name', $manufacturerName);
        }

        if ($dateRange) {
            $query->whereBetween('created_at', $dateRange);
        }

        $total = $query->count();
        $completed = (clone $query)->where('docuseal_status', 'completed')->count();
        $inProgress = (clone $query)->whereIn('docuseal_status', ['in_progress', 'viewed', 'sent'])->count();
        $pending = (clone $query)->where('docuseal_status', 'pending')->count();
        $expired = (clone $query)->where('docuseal_status', 'expired')->count();

        // Average completeness
        $avgCompleteness = (clone $query)->avg('field_mapping_completeness') ?? 0;
        $avgRequiredCompleteness = (clone $query)->avg('required_fields_completeness') ?? 0;

        // Time to completion
        $completedRecords = (clone $query)
            ->where('docuseal_status', 'completed')
            ->whereNotNull('completed_at')
            ->get();

        $avgTimeToComplete = null;
        if ($completedRecords->count() > 0) {
            $totalMinutes = $completedRecords->sum(function($record) {
                return $record->created_at->diffInMinutes($record->completed_at);
            });
            $avgTimeToComplete = round($totalMinutes / $completedRecords->count());
        }

        return [
            'total_submissions' => $total,
            'status_breakdown' => [
                'completed' => $completed,
                'in_progress' => $inProgress,
                'pending' => $pending,
                'expired' => $expired,
            ],
            'completion_rate' => $total > 0 ? round(($completed / $total) * 100, 2) : 0,
            'average_field_completeness' => round($avgCompleteness, 2),
            'average_required_field_completeness' => round($avgRequiredCompleteness, 2),
            'average_time_to_complete_minutes' => $avgTimeToComplete,
            'manufacturer' => $manufacturerName,
            'date_range' => $dateRange,
        ];
    }

    /**
     * Find manufacturer by template ID
     */
    private function findManufacturerByTemplateId(string $templateId): ?string
    {
        // Map of template IDs to manufacturer names (based on config files)
        $templateToManufacturerMap = [
            '1233913' => 'MEDLIFE SOLUTIONS',      // MedLife IVR template
            '1234279' => 'MEDLIFE SOLUTIONS',      // MedLife Order Form template
            '1199885' => 'ADVANCED SOLUTION',      // Advanced Solution IVR template
            '1299488' => 'ADVANCED SOLUTION ORDER FORM', // Advanced Solution Order Form template
            '1254774' => 'BIOWOUND SOLUTIONS',     // Biowound IVR template
            '1299495' => 'BIOWOUND SOLUTIONS',     // Biowound Order Form template
            '1233918' => 'CENTURION THERAPEUTICS', // Centurion IVR template
            // Add more mappings as needed
        ];

        return $templateToManufacturerMap[$templateId] ?? null;
    }

    /**
     * Create DocuSeal submission for Quick Request workflow
     * This method handles the specific data structure coming from the frontend
     */
    public function createSubmissionForQuickRequest(
        string $templateId,
        string $integrationEmail,  // Our DocuSeal account email (limitless@mscwoundcare.com)
        string $submitterEmail,    // The person who will sign (provider@example.com)
        string $submitterName,     // The person's name
        array $prefillData = [],
        ?int $episodeId = null
    ): array {
        Log::info('Creating DocuSeal submission for Quick Request with AI mapping', [
            'template_id' => $templateId,
            'integration_email' => $integrationEmail,
            'submitter_email' => $submitterEmail,
            'submitter_name' => $submitterName,
            'episode_id' => $episodeId,
            'prefill_data_keys' => array_keys($prefillData)
        ]);

        try {
            // Find manufacturer by template ID
            $manufacturerName = $this->findManufacturerByTemplateId($templateId);

            if (!$manufacturerName) {
                Log::warning('No manufacturer found for template ID, using fallback mapping', [
                    'template_id' => $templateId
                ]);

                // Use old static mapping as fallback
                $docusealFields = $this->transformQuickRequestData($prefillData, $templateId, $manufacturerName);

                return $this->createDocusealSubmission($templateId, $docusealFields, $integrationEmail, $submitterEmail, $submitterName, $episodeId, $manufacturerName, false, 0.0, 'static_fallback');
            }

            // Use AI service for intelligent field mapping
            Log::info('Using AI service for field mapping', [
                'template_id' => $templateId,
                'manufacturer' => $manufacturerName,
                'prefill_data_count' => count($prefillData)
            ]);

            // Call the AI service via OptimizedMedicalAiService
            // Skip AI enhancement if no episode available (fallback to static mapping)
            if ($episodeId) {
                $episode = \App\Models\PatientManufacturerIVREpisode::find($episodeId);
                if ($episode) {
                    $aiMappingResult = $this->aiService->enhanceDocusealFieldMapping($episode, $prefillData, $templateId);
                } else {
                    $aiMappingResult = ['success' => false, 'error' => 'Episode not found'];
                }
            } else {
                $aiMappingResult = ['success' => false, 'error' => 'No episode ID provided'];
            }

            if ($aiMappingResult['success'] && !empty($aiMappingResult['field_mappings'])) {
                // AI mapping successful - use the AI-mapped fields
                $docusealFields = $aiMappingResult['field_mappings'];

                Log::info('AI mapping successful', [
                    'template_id' => $templateId,
                    'manufacturer' => $manufacturerName,
                    'ai_fields_mapped' => count($docusealFields),
                    'ai_confidence' => $aiMappingResult['confidence'] ?? 0.0,
                    'ai_quality_grade' => $aiMappingResult['quality_grade'] ?? 'unknown'
                ]);

                return $this->createDocusealSubmission(
                    $templateId,
                    $docusealFields,
                    $integrationEmail,
                    $submitterEmail,
                    $submitterName,
                    $episodeId,
                    $manufacturerName,
                    true,
                    $aiMappingResult['confidence'] ?? 0.95,
                    'azure_ai'
                );
            } else {
                // AI mapping failed - fall back to static mapping
                Log::warning('AI mapping failed, using static fallback', [
                    'template_id' => $templateId,
                    'manufacturer' => $manufacturerName,
                    'ai_error' => $aiMappingResult['error'] ?? 'unknown error'
                ]);

                $docusealFields = $this->transformQuickRequestData($prefillData, $templateId, $manufacturerName);

                return $this->createDocusealSubmission($templateId, $docusealFields, $integrationEmail, $submitterEmail, $submitterName, $episodeId, $manufacturerName, false, 0.0, 'static_fallback');
            }

        } catch (\Exception $e) {
            Log::error('Failed to create DocuSeal submission for Quick Request', [
                'template_id' => $templateId,
                'integration_email' => $integrationEmail,
                'episode_id' => $episodeId,
                'error' => $e->getMessage()
            ]);

            return [
                'success' => false,
                'error' => $e->getMessage()
            ];
        }
    }

    /**
     * Helper method to create DocuSeal submission with unified response format
     */
    private function createDocusealSubmission(
        string $templateId,
        array $docusealFields,
        string $integrationEmail,
        string $submitterEmail,
        string $submitterName,
        ?int $episodeId,
        ?string $manufacturerName,
        bool $aiMappingUsed,
        float $aiConfidence,
        string $mappingMethod
    ): array {
        // Convert fields to DocuSeal values format
        $docusealValues = $this->convertFieldsToDocusealValues($docusealFields);

        Log::info('Preparing DocuSeal submission data', [
            'template_id' => $templateId,
            'manufacturer' => $manufacturerName,
            'raw_fields_count' => count($docusealFields),
            'converted_values_count' => count($docusealValues),
            'sample_raw_fields' => array_slice($docusealFields, 0, 3),
            'sample_converted_values' => array_slice($docusealValues, 0, 3),
            'mapping_method' => $mappingMethod,
            'ai_used' => $aiMappingUsed
        ]);

        // Prepare submission data according to DocuSeal API format
        $submissionData = [
            'template_id' => $templateId,
            'send_email' => false, // Don't send email automatically
            'metadata' => [
                'source' => 'quick_request',
                'episode_id' => $episodeId,
                'created_at' => now()->toIso8601String(),
                'submitter_email' => $submitterEmail,
                'integration_email' => $integrationEmail,
                'manufacturer' => $manufacturerName,
                'mapping_method' => $mappingMethod,
                'ai_mapping_used' => $aiMappingUsed,
                'ai_confidence' => $aiConfidence,
            ],
            'submitters' => [
                [
                    'name' => $submitterName,
                    'email' => $submitterEmail,
                    'role' => 'First Party',
                    'values' => $docusealValues
                ]
            ]
        ];

        // Make API call to DocuSeal
        $response = Http::withHeaders([
            'X-Auth-Token' => $this->apiKey,
            'Content-Type' => 'application/json',
        ])->post("{$this->apiUrl}/submissions", $submissionData);

        if (!$response->successful()) {
            $errorBody = $response->json();
            $errorMessage = 'Failed to create DocuSeal submission';

            if (isset($errorBody['error'])) {
                $errorMessage .= ': ' . $errorBody['error'];
            } elseif (isset($errorBody['message'])) {
                $errorMessage .= ': ' . $errorBody['message'];
            } else {
                $errorMessage .= ': HTTP ' . $response->status();
            }

            Log::error('DocuSeal API error', [
                'template_id' => $templateId,
                'manufacturer' => $manufacturerName,
                'status' => $response->status(),
                'error' => $errorBody,
                'fields_count' => count($docusealFields),
                'mapping_method' => $mappingMethod,
                'sample_values' => array_slice($this->convertFieldsToDocusealValues($docusealFields), 0, 5) // Log sample converted values
            ]);

            throw new \Exception($errorMessage);
        }

        $result = $response->json();

        // Extract submission info from response (DocuSeal returns array of submitters)
        $submissionData = $result[0] ?? $result;
        $submissionId = $submissionData['submission_id'] ?? null;
        $slug = $submissionData['slug'] ?? null;

        if (!$slug) {
            throw new \Exception('No slug returned from DocuSeal API');
        }

        Log::info('DocuSeal submission created successfully', [
            'template_id' => $templateId,
            'manufacturer' => $manufacturerName,
            'submission_id' => $submissionId,
            'slug' => $slug,
            'fields_mapped' => count($docusealFields),
            'mapping_method' => $mappingMethod,
            'ai_mapping_used' => $aiMappingUsed,
            'ai_confidence' => $aiConfidence
        ]);

        return [
            'success' => true,
            'data' => [
                'slug' => $slug,
                'submission_id' => $submissionId,
                'embed_url' => "https://docuseal.com/s/{$slug}",
                'template_id' => $templateId,
                'manufacturer' => $manufacturerName
            ],
            'ai_mapping_used' => $aiMappingUsed,
            'ai_confidence' => $aiConfidence,
            'mapping_method' => $mappingMethod,
            'fields_mapped' => count($docusealFields)
        ];
    }

    /**
     * Convert field mappings to DocuSeal values format
     * DocuSeal expects values as key-value pairs, not the field format
     */
    private function convertFieldsToDocusealValues(array $docusealFields): array
    {
        $values = [];

        foreach ($docusealFields as $fieldName => $fieldValue) {
            // Handle different field formats
            if (is_array($fieldValue)) {
                // If it's an array with 'name' and 'default_value', use that (old format)
                if (isset($fieldValue['name']) && isset($fieldValue['default_value'])) {
                    $values[$fieldValue['name']] = $fieldValue['default_value'];
                } else {
                    // Otherwise convert array to comma-separated string
                    $values[$fieldName] = $this->formatFieldValue($fieldValue);
                }
            } else {
                // Simple key-value pair
                $values[$fieldName] = $this->formatFieldValue($fieldValue);
            }
        }

        return $values;
    }

    /**
     * Format field value for DocuSeal
     */
    private function formatFieldValue($value): string
    {
        if (is_bool($value)) {
            return $value ? 'Yes' : 'No';
        } elseif (is_array($value)) {
            // Handle nested arrays by converting to comma-separated string
            $flattenedValues = array_map(function($item) {
                return is_array($item) ? json_encode($item) : (string)$item;
            }, $value);
            return implode(', ', $flattenedValues);
        } elseif ($value === null) {
            return '';
        }

        return (string) $value;
    }

    /**
     * Transform Quick Request data to DocuSeal field format using manufacturer config
     */
    private function transformQuickRequestData(array $prefillData, string $templateId, ?string $manufacturerName = null): array
    {
        $docusealFields = [];

        // If we have a manufacturer name, use manufacturer-specific field mappings
        if ($manufacturerName) {
            $manufacturerConfig = $this->fieldMappingService->getManufacturerConfig($manufacturerName);

            if ($manufacturerConfig && isset($manufacturerConfig['docuseal_field_names'])) {
                $fieldMappings = $manufacturerConfig['docuseal_field_names'];

                Log::info('Using manufacturer-specific field mappings', [
                    'manufacturer' => $manufacturerName,
                    'template_id' => $templateId,
                    'available_mappings' => count($fieldMappings),
                    'mapping_fields' => array_keys($fieldMappings)
                ]);

                // Apply manufacturer-specific field mappings
                foreach ($fieldMappings as $canonicalField => $docusealField) {
                    if (isset($prefillData[$canonicalField]) && $prefillData[$canonicalField] !== null && $prefillData[$canonicalField] !== '') {
                        $value = $prefillData[$canonicalField];

                        // Convert boolean values to text
                        if (is_bool($value)) {
                            $value = $value ? 'Yes' : 'No';
                        }

                        $docusealFields[$docusealField] = $value;
                    }
                }

                // Handle special computed fields based on manufacturer config
                if (isset($manufacturerConfig['fields'])) {
                    foreach ($manufacturerConfig['fields'] as $fieldName => $fieldConfig) {
                        if (isset($fieldConfig['source']) && $fieldConfig['source'] === 'computed') {
                            $computedValue = $this->computeFieldValue($fieldConfig, $prefillData);
                            if ($computedValue !== null && isset($fieldMappings[$fieldName])) {
                                $docusealFields[$fieldMappings[$fieldName]] = $computedValue;
                            }
                        }
                    }
                }

                Log::info('Applied manufacturer-specific field mappings', [
                    'manufacturer' => $manufacturerName,
                    'template_id' => $templateId,
                    'input_fields' => count($prefillData),
                    'output_fields' => count($docusealFields),
                    'mapped_fields' => array_keys($docusealFields)
                ]);

                return $docusealFields;
            }
        }

        // Fallback to generic field mappings if no manufacturer config found
        Log::warning('Using fallback field mappings - manufacturer config not found', [
            'manufacturer' => $manufacturerName,
            'template_id' => $templateId
        ]);

        // Common field mappings for Quick Request data (fallback)
        $fieldMappings = [
            // Patient information
            'patient_name' => 'Patient Name',
            'patient_first_name' => 'Patient First Name',
            'patient_last_name' => 'Patient Last Name',
            'patient_dob' => 'Patient Date of Birth',
            'patient_gender' => 'Patient Gender',
            'patient_phone' => 'Patient Phone',
            'patient_email' => 'Patient Email',
            'patient_address_line1' => 'Patient Address',
            'patient_city' => 'Patient City',
            'patient_state' => 'Patient State',
            'patient_zip' => 'Patient ZIP',

            // Provider information
            'provider_name' => 'Provider Name',
            'provider_npi' => 'Provider NPI',
            'provider_ptan' => 'Provider PTAN',
            'provider_credentials' => 'Provider Credentials',
            'provider_email' => 'Provider Email',

            // Facility information
            'facility_name' => 'Facility Name',
            'facility_address' => 'Facility Address',
            'facility_phone' => 'Facility Phone',
            'facility_npi' => 'Facility NPI',

            // Insurance information
            'primary_insurance_name' => 'Primary Insurance',
            'primary_member_id' => 'Member ID',
            'primary_plan_type' => 'Plan Type',

            // Clinical information
            'wound_type' => 'Wound Type',
            'wound_location' => 'Wound Location',
            'wound_size_length' => 'Wound Length',
            'wound_size_width' => 'Wound Width',
            'wound_size_depth' => 'Wound Depth',
            'wound_dimensions' => 'Wound Dimensions',
            'wound_duration' => 'Wound Duration',
            'primary_diagnosis_code' => 'Primary Diagnosis',
            'secondary_diagnosis_code' => 'Secondary Diagnosis',

            // Product information
            'product_name' => 'Product Name',
            'product_code' => 'Product Code',
            'product_manufacturer' => 'Manufacturer',

            // Other fields
            'service_date' => 'Service Date',
            'prior_applications' => 'Prior Applications',
            'hospice_status' => 'Hospice Status',
        ];

        // Apply field mappings
        foreach ($fieldMappings as $sourceKey => $targetKey) {
            if (isset($prefillData[$sourceKey]) && $prefillData[$sourceKey] !== null && $prefillData[$sourceKey] !== '') {
                $value = $prefillData[$sourceKey];

                // Convert boolean values to text
                if (is_bool($value)) {
                    $value = $value ? 'Yes' : 'No';
                }

                $docusealFields[$targetKey] = $value;
            }
        }

        // Handle special field transformations
        if (isset($prefillData['product_details_text'])) {
            $docusealFields['Product Details'] = $prefillData['product_details_text'];
        }

        if (isset($prefillData['diagnosis_codes_display'])) {
            $docusealFields['Diagnosis Codes'] = $prefillData['diagnosis_codes_display'];
        }

        // Handle manufacturer-specific fields
        if (isset($prefillData['manufacturer_fields']) && is_array($prefillData['manufacturer_fields'])) {
            foreach ($prefillData['manufacturer_fields'] as $key => $value) {
                if (is_bool($value)) {
                    $value = $value ? 'Yes' : 'No';
                }
                $docusealFields[ucfirst(str_replace('_', ' ', $key))] = $value;
            }
        }

        Log::info('Transformed Quick Request data to DocuSeal fields (fallback)', [
            'template_id' => $templateId,
            'input_fields' => count($prefillData),
            'output_fields' => count($docusealFields),
            'sample_mapping' => array_slice($docusealFields, 0, 5, true)
        ]);

        return $docusealFields;
    }

    /**
     * Compute field value based on field configuration
     */
    private function computeFieldValue(array $fieldConfig, array $data): mixed
    {
        if (!isset($fieldConfig['computation'])) {
            return null;
        }

        $computation = $fieldConfig['computation'];

        // Handle simple concatenation (e.g., "patient_first_name + patient_last_name")
        if (strpos($computation, '+') !== false) {
            $parts = array_map('trim', explode('+', $computation));
            $values = [];
            foreach ($parts as $part) {
                if (isset($data[$part])) {
                    $values[] = $data[$part];
                }
            }
            return implode(' ', $values);
        }

        // Handle simple field references
        if (isset($data[$computation])) {
            return $data[$computation];
        }

        // Handle mathematical operations (e.g., "wound_size_length * wound_size_width")
        if (strpos($computation, '*') !== false) {
            $parts = array_map('trim', explode('*', $computation));
            if (count($parts) === 2 && isset($data[$parts[0]]) && isset($data[$parts[1]])) {
                return floatval($data[$parts[0]]) * floatval($data[$parts[1]]);
            }
        }

        return null;
    }

    /**
     * Create IVR submission (alias for createOrUpdateSubmission for legacy compatibility)
     */
    public function createIVRSubmission(array $data, Episode $episode): array
    {
        Log::info('Creating IVR submission', [
            'episode_id' => $episode->id,
            'manufacturer_id' => $data['manufacturer_id'] ?? null
        ]);

        try {
            // Extract manufacturer name from data
            $manufacturerName = $data['manufacturer_name'] ?? 'Unknown';

            // Use the main method with episode ID and manufacturer
            $result = $this->createOrUpdateSubmission($episode->id, $manufacturerName, $data);

            return [
                'success' => true,
                'embed_url' => $result['submission']['embed_url'] ?? null,
                'submission_id' => $result['submission']['id'] ?? null,
                'pdf_url' => $result['submission']['pdf_url'] ?? null
            ];

        } catch (\Exception $e) {
            Log::error('IVR submission creation failed', [
                'episode_id' => $episode->id,
                'error' => $e->getMessage()
            ]);

            return [
                'success' => false,
                'error' => $e->getMessage()
            ];
        }
    }

    /**
     * Test Docuseal API connection
     */
    public function testConnection(): array
    {
        try {
            $response = Http::withHeaders([
                'X-API-TOKEN' => $this->apiKey,
                'Content-Type' => 'application/json',
            ])->get($this->apiUrl . '/templates');

            if ($response->successful()) {
                $templates = $response->json();
                return [
                    'success' => true,
                    'status' => 'connected',
                    'api_url' => $this->apiUrl,
                    'template_count' => count($templates ?? [])
                ];
            } else {
                return [
                    'success' => false,
                    'status' => 'failed',
                    'error' => 'API returned status: ' . $response->status(),
                    'api_url' => $this->apiUrl
                ];
            }
        } catch (\Exception $e) {
            return [
                'success' => false,
                'status' => 'error',
                'error' => $e->getMessage(),
                'api_url' => $this->apiUrl
            ];
        }
    }

    /**
     * Map FHIR checklist data to Docuseal fields
     * This method transforms FHIR-formatted data into Docuseal field format
     */
    public function mapFHIRToDocuseal(array $checklistData): array
    {
        try {
            // Use the AI service if available for intelligent mapping
            $aiService = app(AzureFoundryService::class);
            if (method_exists($aiService, 'mapFhirToDocuseal')) {
                // The AI service expects 4 parameters: fhirData, DocusealFields, manufacturerName, context
                $DocusealFields = []; // Empty array since we don't have specific fields
                $manufacturerName = ''; // Unknown manufacturer
                $context = []; // No additional context

                return $aiService->mapFhirToDocuseal($checklistData, $DocusealFields, $manufacturerName, $context);
            }
        } catch (\Exception $e) {
            Log::warning('AI service not available for FHIR mapping', ['error' => $e->getMessage()]);
        }

        // Fallback to basic mapping
        $mappedData = [];

        // Map common FHIR fields to Docuseal fields
        $fieldMapping = [
            'patient_name' => 'Patient Name',
            'patient_dob' => 'Patient Date of Birth',
            'patient_id' => 'Patient ID',
            'provider_name' => 'Provider Name',
            'provider_npi' => 'Provider NPI',
            'facility_name' => 'Facility Name',
            'facility_npi' => 'Facility NPI',
            'diagnosis_codes' => 'Diagnosis Codes',
            'order_date' => 'Order Date',
            'insurance_name' => 'Insurance Name',
            'insurance_id' => 'Insurance ID',
            'wound_location' => 'Wound Location',
            'wound_type' => 'Wound Type',
            'product_name' => 'Product Name',
            'quantity' => 'Quantity',
        ];

        foreach ($fieldMapping as $fhirKey => $DocusealKey) {
            if (isset($checklistData[$fhirKey])) {
                $mappedData[$DocusealKey] = $checklistData[$fhirKey];
            }
        }

        // Handle nested FHIR structures
        if (isset($checklistData['patient']) && is_array($checklistData['patient'])) {
            $mappedData['Patient Name'] = $checklistData['patient']['name'] ?? '';
            $mappedData['Patient Date of Birth'] = $checklistData['patient']['birthDate'] ?? '';
            $mappedData['Patient ID'] = $checklistData['patient']['identifier'] ?? '';
        }

        if (isset($checklistData['provider']) && is_array($checklistData['provider'])) {
            $mappedData['Provider Name'] = $checklistData['provider']['name'] ?? '';
            $mappedData['Provider NPI'] = $checklistData['provider']['identifier'] ?? '';
        }

        if (isset($checklistData['coverage']) && is_array($checklistData['coverage'])) {
            $mappedData['Insurance Name'] = $checklistData['coverage']['payor'] ?? '';
            $mappedData['Insurance ID'] = $checklistData['coverage']['subscriberId'] ?? '';
        }

        return $mappedData;
    }

    /**
     * Update ProductRequest with episode and submission information
     * TODO: Implement this method properly based on the actual ProductRequest model
     */
    private function updateProductRequestWithEpisode(int $episodeId, int $ivrEpisodeId, string $submissionId, string $templateId): void
    {
        // Placeholder method - implement based on actual ProductRequest model structure
        Log::info('updateProductRequestWithEpisode called', [
            'episode_id' => $episodeId,
            'ivr_episode_id' => $ivrEpisodeId,
            'submission_id' => $submissionId,
            'template_id' => $templateId
        ]);
    }

    /**
     * Create or update a submission using comprehensive orchestrator data
     */
    public function createSubmissionFromOrchestratorData(
        PatientManufacturerIVREpisode $episode,
        array $comprehensiveData,
        string $manufacturerName
    ): array {
        try {
<<<<<<< HEAD
            // Use intelligent mapping if available, otherwise fallback to standard
            if ($this->intelligentMapping) {
                Log::info('Using AI-enhanced field mapping for Docuseal submission');
                $mappingResult = $this->intelligentMapping->mapEpisodeWithAI(
                    null, // No episode ID since we're providing data directly
                    $manufacturerName,
                    $comprehensiveData,
                    ['use_cache' => true, 'adaptive_validation' => true]
                );
            } else {
                Log::info('Using standard field mapping for Docuseal submission');
                $mappingResult = $this->fieldMappingService->mapEpisodeToTemplate(
                    null,
                    $manufacturerName,
                    $comprehensiveData
                );
            }

            // Log the mapping result for debugging
            Log::info('Field mapping result', [
                'has_mapped_data' => isset($mappingResult['data']),
                'mapped_field_count' => isset($mappingResult['data']) ? count($mappingResult['data']) : 0,
                'has_patient_name' => isset($mappingResult['data']['patient_name']),
                'has_patient_first_name' => isset($mappingResult['data']['patient_first_name']),
                'sample_mapped_fields' => isset($mappingResult['data']) ? array_slice(array_keys($mappingResult['data']), 0, 10) : []
            ]);

            // Check validation - be more flexible with AI-enhanced mapping
            $canProceed = $mappingResult['validation']['valid'] ||
                         ($mappingResult['validation']['can_proceed'] ?? false);

            if (!$canProceed) {
                $criticalErrors = array_filter($mappingResult['validation']['errors'] ?? [], function($error) {
                    return strpos($error, 'Critical field') !== false;
                });

                if (!empty($criticalErrors)) {
                    throw new \Exception('Critical field mapping validation failed: ' .
                        implode(', ', $criticalErrors));
                }

                // If only non-critical errors, log warnings but proceed
                Log::warning('Non-critical field mapping issues, proceeding with submission', [
                    'warnings' => $mappingResult['validation']['warnings'] ?? [],
                    'errors' => $mappingResult['validation']['errors'] ?? []
                ]);
=======
            Log::info('Creating Docuseal submission from orchestrator data', [
                'episode_id' => $episode->id,
                'manufacturer' => $manufacturerName,
                'data_fields' => count($comprehensiveData)
            ]);

            // Get manufacturer configuration
            $manufacturer = $this->fieldMappingService->getManufacturerConfig($manufacturerName);
            if (!$manufacturer || !$manufacturer['template_id']) {
                throw new \Exception("No DocuSeal template configured for manufacturer: {$manufacturerName}");
>>>>>>> 0acb4310
            }

            $templateId = $manufacturer['template_id'];

<<<<<<< HEAD
            // Extract template ID from mapping result or look it up from database
            $templateId = null;

            // First try to get from mapping result
            if (isset($mappingResult['manufacturer']['docuseal_template_id'])) {
                $templateId = $mappingResult['manufacturer']['docuseal_template_id'];
            } elseif (isset($mappingResult['manufacturer']['template_id'])) {
                $templateId = $mappingResult['manufacturer']['template_id'];
            }

            // If not found in mapping result, look up from database
            if (!$templateId) {
                // Try to find the manufacturer by name
                $manufacturer = \App\Models\Order\Manufacturer::where('name', $manufacturerName)->first();

                if ($manufacturer) {
                    // Get the default IVR template for this manufacturer
                    $template = \App\Models\Docuseal\DocusealTemplate::where('manufacturer_id', $manufacturer->id)
                        ->where('document_type', 'IVR')
                        ->where('is_active', true)
                        ->where('is_default', true)
                        ->first();

                    if (!$template) {
                        // Try without is_default constraint
                        $template = \App\Models\Docuseal\DocusealTemplate::where('manufacturer_id', $manufacturer->id)
                            ->where('document_type', 'IVR')
                            ->where('is_active', true)
                            ->first();
                    }

                    if ($template) {
                        $templateId = $template->docuseal_template_id;
                        Log::info('Found template ID from database', [
                            'manufacturer' => $manufacturerName,
                            'manufacturer_id' => $manufacturer->id,
                            'template_id' => $templateId
=======
            // Use AI service if available for enhanced mapping
            if ($this->aiService) {
                Log::info('Using AI-enhanced field mapping for Docuseal submission');
                try {
                    $enhancedData = $this->aiService->enhanceDocusealFieldMapping(
                        $episode,
                        $comprehensiveData,
                        $templateId
                    );
                    
                    // Use enhanced data if AI was successful
                    if (!empty($enhancedData) && ($enhancedData['_ai_confidence'] ?? 0) > 0.7) {
                        Log::info('AI enhancement successful', [
                            'confidence' => $enhancedData['_ai_confidence'] ?? 0,
                            'method' => $enhancedData['_ai_method'] ?? 'unknown'
>>>>>>> 0acb4310
                        ]);
                        $comprehensiveData = $enhancedData;
                    }
                } catch (\Exception $e) {
                    Log::warning('AI enhancement failed, using standard mapping', [
                        'error' => $e->getMessage()
                    ]);
                }
            }

<<<<<<< HEAD
            if (!$templateId) {
                // Log the full manufacturer object for debugging
                Log::error('Template ID not found for manufacturer', [
                    'manufacturer_name' => $manufacturerName,
                    'manufacturer_config' => $mappingResult['manufacturer'] ?? null,
                    'available_keys' => array_keys($mappingResult['manufacturer'] ?? []),
                    'manufacturer_exists' => isset($manufacturer) ? 'yes' : 'no'
                ]);

                throw new \Exception("No DocuSeal template found for manufacturer: {$manufacturerName}. Please ensure the manufacturer has an active IVR template configured.");
=======
            // Convert fields to Docuseal format
            $docusealFields = $this->fieldMappingService->convertToDocusealFields(
                $comprehensiveData,
                $manufacturer
            );

            // Create the submission
            $submissionData = [
                'template_id' => $templateId,
                'send_email' => false,
                'submitters' => [
                    [
                        'email' => $comprehensiveData['provider_email'] ?? 'provider@example.com',
                        'role' => 'First Party',
                        'name' => $comprehensiveData['provider_name'] ?? 'Healthcare Provider',
                        'fields' => $docusealFields
                    ]
                ],
                'metadata' => [
                    'episode_id' => $episode->id,
                    'manufacturer' => $manufacturerName,
                    'created_at' => now()->toIso8601String(),
                    'ai_enhanced' => isset($enhancedData['_ai_confidence'])
                ]
            ];

            $response = Http::withHeaders([
                'X-Auth-Token' => $this->apiKey,
                'Content-Type' => 'application/json',
            ])->post("{$this->apiUrl}/submissions", $submissionData);

            if (!$response->successful()) {
                throw new \Exception('Failed to create Docuseal submission: ' . $response->body());
>>>>>>> 0acb4310
            }

            $responseData = $response->json();
            
            // Extract submission ID from response
            $submissionId = null;
            if (is_array($responseData) && !empty($responseData)) {
                $submitter = $responseData[0];
                $submissionId = $submitter['submission_id'] ?? null;
            }

            // Update episode with submission ID
            if ($submissionId) {
                $episode->update([
                    'docuseal_submission_id' => $submissionId,
                    'docuseal_status' => 'pending',
                    'field_mapping_completeness' => 100,
                    'mapped_fields' => $comprehensiveData,
                    'ai_enhanced' => isset($enhancedData['_ai_confidence'])
                ]);
            }

            Log::info('Docuseal submission created successfully', [
                'episode_id' => $episode->id,
                'submission_id' => $submissionId,
                'manufacturer' => $manufacturerName
            ]);

            return [
                'success' => true,
                'submission_id' => $submissionId,
                'response' => $responseData
            ];

        } catch (\Exception $e) {
            Log::error('Failed to create Docuseal submission from orchestrator data', [
                'episode_id' => $episode->id,
                'manufacturer' => $manufacturerName,
                'error' => $e->getMessage()
            ]);

            throw $e;
        }
    }
}<|MERGE_RESOLUTION|>--- conflicted
+++ resolved
@@ -24,15 +24,9 @@
     ) {
         $this->apiKey = config('services.docuseal.api_key');
         $this->apiUrl = config('services.docuseal.api_url', 'https://api.docuseal.com');
-<<<<<<< HEAD
 
         // Initialize intelligent mapping service if available
         if (!$this->intelligentMapping) {
-=======
-        
-        // Initialize AI service if available
-        if (!$this->aiService) {
->>>>>>> 0acb4310
             try {
                 $this->aiService = app(OptimizedMedicalAiService::class);
             } catch (\Exception $e) {
@@ -1831,7 +1825,6 @@
         string $manufacturerName
     ): array {
         try {
-<<<<<<< HEAD
             // Use intelligent mapping if available, otherwise fallback to standard
             if ($this->intelligentMapping) {
                 Log::info('Using AI-enhanced field mapping for Docuseal submission');
@@ -1878,23 +1871,16 @@
                     'warnings' => $mappingResult['validation']['warnings'] ?? [],
                     'errors' => $mappingResult['validation']['errors'] ?? []
                 ]);
-=======
-            Log::info('Creating Docuseal submission from orchestrator data', [
-                'episode_id' => $episode->id,
-                'manufacturer' => $manufacturerName,
-                'data_fields' => count($comprehensiveData)
-            ]);
-
-            // Get manufacturer configuration
-            $manufacturer = $this->fieldMappingService->getManufacturerConfig($manufacturerName);
-            if (!$manufacturer || !$manufacturer['template_id']) {
-                throw new \Exception("No DocuSeal template configured for manufacturer: {$manufacturerName}");
->>>>>>> 0acb4310
-            }
-
-            $templateId = $manufacturer['template_id'];
-
-<<<<<<< HEAD
+            }
+
+            // Log the mapping result for debugging
+            Log::info('DocuSeal mapping result received', [
+                'has_manufacturer' => isset($mappingResult['manufacturer']),
+                'manufacturer_type' => gettype($mappingResult['manufacturer'] ?? null),
+                'mapping_result_keys' => array_keys($mappingResult),
+                'manufacturer_data' => $mappingResult['manufacturer'] ?? null
+            ]);
+
             // Extract template ID from mapping result or look it up from database
             $templateId = null;
 
@@ -1932,34 +1918,11 @@
                             'manufacturer' => $manufacturerName,
                             'manufacturer_id' => $manufacturer->id,
                             'template_id' => $templateId
-=======
-            // Use AI service if available for enhanced mapping
-            if ($this->aiService) {
-                Log::info('Using AI-enhanced field mapping for Docuseal submission');
-                try {
-                    $enhancedData = $this->aiService->enhanceDocusealFieldMapping(
-                        $episode,
-                        $comprehensiveData,
-                        $templateId
-                    );
-                    
-                    // Use enhanced data if AI was successful
-                    if (!empty($enhancedData) && ($enhancedData['_ai_confidence'] ?? 0) > 0.7) {
-                        Log::info('AI enhancement successful', [
-                            'confidence' => $enhancedData['_ai_confidence'] ?? 0,
-                            'method' => $enhancedData['_ai_method'] ?? 'unknown'
->>>>>>> 0acb4310
                         ]);
-                        $comprehensiveData = $enhancedData;
                     }
-                } catch (\Exception $e) {
-                    Log::warning('AI enhancement failed, using standard mapping', [
-                        'error' => $e->getMessage()
-                    ]);
                 }
             }
 
-<<<<<<< HEAD
             if (!$templateId) {
                 // Log the full manufacturer object for debugging
                 Log::error('Template ID not found for manufacturer', [
@@ -1970,45 +1933,10 @@
                 ]);
 
                 throw new \Exception("No DocuSeal template found for manufacturer: {$manufacturerName}. Please ensure the manufacturer has an active IVR template configured.");
-=======
-            // Convert fields to Docuseal format
-            $docusealFields = $this->fieldMappingService->convertToDocusealFields(
-                $comprehensiveData,
-                $manufacturer
-            );
-
-            // Create the submission
-            $submissionData = [
-                'template_id' => $templateId,
-                'send_email' => false,
-                'submitters' => [
-                    [
-                        'email' => $comprehensiveData['provider_email'] ?? 'provider@example.com',
-                        'role' => 'First Party',
-                        'name' => $comprehensiveData['provider_name'] ?? 'Healthcare Provider',
-                        'fields' => $docusealFields
-                    ]
-                ],
-                'metadata' => [
-                    'episode_id' => $episode->id,
-                    'manufacturer' => $manufacturerName,
-                    'created_at' => now()->toIso8601String(),
-                    'ai_enhanced' => isset($enhancedData['_ai_confidence'])
-                ]
-            ];
-
-            $response = Http::withHeaders([
-                'X-Auth-Token' => $this->apiKey,
-                'Content-Type' => 'application/json',
-            ])->post("{$this->apiUrl}/submissions", $submissionData);
-
-            if (!$response->successful()) {
-                throw new \Exception('Failed to create Docuseal submission: ' . $response->body());
->>>>>>> 0acb4310
             }
 
             $responseData = $response->json();
-            
+
             // Extract submission ID from response
             $submissionId = null;
             if (is_array($responseData) && !empty($responseData)) {
